/***********************************************************************************************************************
 *
 * Copyright (C) 2010 by the Stratosphere project (http://stratosphere.eu)
 *
 * Licensed under the Apache License, Version 2.0 (the "License"); you may not use this file except in compliance with
 * the License. You may obtain a copy of the License at
 *
 *     http://www.apache.org/licenses/LICENSE-2.0
 *
 * Unless required by applicable law or agreed to in writing, software distributed under the License is distributed on
 * an "AS IS" BASIS, WITHOUT WARRANTIES OR CONDITIONS OF ANY KIND, either express or implied. See the License for the
 * specific language governing permissions and limitations under the License.
 *
 **********************************************************************************************************************/

package eu.stratosphere.pact.test.testPrograms.tpch9;

import eu.stratosphere.pact.common.stubs.Collector;
import eu.stratosphere.pact.common.stubs.MapStub;
import eu.stratosphere.pact.common.type.PactRecord;
import eu.stratosphere.pact.common.type.base.*;
import eu.stratosphere.pact.example.relational.util.Tuple;

public class OrderMap extends MapStub {
	
	private final Tuple inputTuple = new Tuple();
	
	/**
	 * Project "orders"
	 * 
	 * Output Schema:
	 *  Key: orderkey
	 *  Value: year (from date)
	 *
	 */
	@Override
	public void map(PactRecord record, Collector out) throws Exception {
<<<<<<< HEAD
		record.getField(1, inputTuple);
=======
		Tuple inputTuple = record.getField(1, this.inputTuple);
>>>>>>> 302fb446
		
		int year = Integer.parseInt(inputTuple.getStringValueAt(4).substring(0, 4));
		record.setField(1, new PactInteger(year));
		out.collect(record);
	}

}<|MERGE_RESOLUTION|>--- conflicted
+++ resolved
@@ -35,11 +35,7 @@
 	 */
 	@Override
 	public void map(PactRecord record, Collector out) throws Exception {
-<<<<<<< HEAD
-		record.getField(1, inputTuple);
-=======
 		Tuple inputTuple = record.getField(1, this.inputTuple);
->>>>>>> 302fb446
 		
 		int year = Integer.parseInt(inputTuple.getStringValueAt(4).substring(0, 4));
 		record.setField(1, new PactInteger(year));
