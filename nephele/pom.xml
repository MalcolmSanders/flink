--- conflicted
+++ resolved
@@ -7,14 +7,9 @@
 	<parent>
 		<groupId>eu.stratosphere</groupId>
 		<artifactId>ozone</artifactId>
-<<<<<<< HEAD
-		<version>0.2-ozone</version>
-	    <relativePath>..</relativePath>
-    </parent>
-=======
-		<version>0.3-SNAPSHOT</version>
+		<version>0.4-ozone-SNAPSHOT</version>
+		<relativePath>..</relativePath>
 	</parent>
->>>>>>> aca4323c
 
 	<artifactId>nephele</artifactId>
 	<packaging>pom</packaging>
@@ -93,5 +88,4 @@
 
 	<dependencies>
 	</dependencies>
-	
 </project>